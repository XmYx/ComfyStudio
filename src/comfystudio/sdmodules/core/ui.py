#!/usr/bin/env python
import copy
import json
import logging
import os
import sys

from PyQt6.QtCore import QUrl, QTimer
from PyQt6.QtGui import QPixmap, QIcon
from PyQt6.QtWidgets import QSpinBox
from qtpy import QtCore
from qtpy.QtCore import (
    Qt,
    QObject,
    Signal,
    Slot
)
from qtpy.QtGui import (
    QAction
)
from qtpy.QtWidgets import (
    QTextEdit,
    QMainWindow,
    QWidget,
    QVBoxLayout,
    QHBoxLayout,
    QListWidgetItem,
    QFormLayout,
    QDockWidget,
    QPushButton,
    QLabel,
    QDialog,
    QComboBox,
    QMessageBox,
    QCheckBox,
    QAbstractItemView,
    QListWidget,
    QGroupBox,
    QScrollArea,
    QMenu,
    QApplication,
    QSplitter
)

from comfystudio.sdmodules.aboutdialog import AboutDialog
from comfystudio.sdmodules.core.base import ComfyStudioBase
from comfystudio.sdmodules.cs_datastruts import Shot, WorkflowAssignment, ensure_parameters_dict
from comfystudio.sdmodules.help import HelpWindow
from comfystudio.sdmodules.model_manager import ModelManagerWindow
from comfystudio.sdmodules.node_visualizer import WorkflowVisualizer
from comfystudio.sdmodules.settings import SettingsDialog


class EmittingStream(QObject):
    text_written = Signal(str)

    def write(self, text):
        self.text_written.emit(str(text))

    def flush(self):
        pass

class ComfyStudioUI(ComfyStudioBase, QMainWindow):
    def __init__(self, *args, **kwargs):
        super().__init__(*args, **kwargs)

        self.logStream = EmittingStream()
        self.logStream.text_written.connect(self.appendLog)

    def toggleHiddenParams(self):
        self.showHiddenParams = not self.showHiddenParams
        item = self.workflowListWidget.currentItem()
        if item:
            self.onWorkflowItemClicked(item)
        if self.currentShotIndex != -1:
            self.refreshParamsList(self.shots[self.currentShotIndex])

    def createWindowsMenu(self):
        """
        Creates the 'Windows' menu in the menu bar with actions to toggle the visibility
        of various dock widgets, including the Web Browser. Also initializes the WebBrowser
        dock widget and tabs it with the 'Shot Details' dock widget.
        """
        # Create the Windows menu
        self.windowsMenu = QMenu(self.localization.translate("menu_windows", default="Windows"), self)

        # Action to toggle Shot Details dock
        self.toggleShotDetailsAct = QAction(
            self.localization.translate("menu_toggle_shot_details", default="Toggle Shot Details"),
            self,
            checkable=True
        )
        self.toggleShotDetailsAct.setChecked(True)
        self.toggleShotDetailsAct.triggered.connect(self.dock.setVisible)
        self.windowsMenu.addAction(self.toggleShotDetailsAct)

        # Action to toggle Terminal Output dock
        self.toggleTerminalAct = QAction(
            self.localization.translate("menu_toggle_terminal", default="Toggle Terminal Output"),
            self,
            checkable=True
        )
        self.toggleTerminalAct.setChecked(True)
        self.toggleTerminalAct.triggered.connect(self.status_docks["terminalDock"].setVisible)
        self.windowsMenu.addAction(self.toggleTerminalAct)

        # Action to toggle Preview Dock
        self.togglePreviewDockAct = QAction(
            self.localization.translate("menu_toggle_preview_dock", default="Toggle Preview Dock"),
            self,
            checkable=True
        )
        self.togglePreviewDockAct.setChecked(True)
        self.togglePreviewDockAct.triggered.connect(self.previewDock.setVisible)
        self.windowsMenu.addAction(self.togglePreviewDockAct)

        # Action to toggle Web Browser dock
        self.toggleWebBrowserAct = QAction(
            self.localization.translate("menu_toggle_webbrowser", default="Toggle Web Browser"),
            self,
            checkable=True
        )
        self.toggleWebBrowserAct.setChecked(False)
        self.toggleWebBrowserAct.triggered.connect(self.toggleWebBrowser)
        self.windowsMenu.addAction(self.toggleWebBrowserAct)

        # Add the Windows menu to the menu bar
        self.menuBar().addMenu(self.windowsMenu)

        # Create the WebBrowser dock widget if it doesn't exist
        if not hasattr(self, 'webBrowserDock'):
            # Initialize the WebBrowser dock
            self.webBrowserDock = QDockWidget(
                self.localization.translate("dock_web_browser", default="Web Browser"),
                self
            )
            self.webBrowserDock.setAllowedAreas(Qt.DockWidgetArea.AllDockWidgetAreas)

            # Initialize the WebBrowser view
            from qtpy.QtWebEngineWidgets import QWebEngineView

            self.webBrowserView = QWebEngineView()
            self.webBrowserDock.setWidget(self.webBrowserView)
            self.setCentralWidget(self.webBrowserDock)
            # Retrieve the 'comfy_ip' URL from settings
            comfy_ip = self.settingsManager.get("comfy_ip", "http://127.0.0.1:8188")

            # Load the URL in the WebBrowser view
            self.webBrowserView.setUrl(QUrl(comfy_ip))
            # Add the WebBrowser dock to the same area as Shot Details and tabify
            # self.addDockWidget(Qt.DockWidgetArea.RightDockWidgetArea, self.webBrowserDock)
            # self.tabifyDockWidget(self.dock, self.webBrowserDock)

            # Initially hide the WebBrowser dock
            # self.webBrowserDock.hide()
        self.updateWindowsMenuTexts()

    def create_dynamic_menu_bar(self, menu_config):
        """
        Dynamically creates the menu bar from a configuration dict.

        menu_config: dict in the following format:
          {
              "MenuName": {
                  "title": "Menu Title",       # optional, defaults to key name
                  "actions": [
                      {
                          "name": "actionName",      # unique key to reference the action
                          "text": "Action Text",
                          "trigger": self.someFunction  # function to call on trigger
                      },
                      {
                          "separator": True          # to add a separator
                      },
                      {
                          "submenu": "SubmenuKey",   # indicates a submenu is desired
                          "title": "Submenu Title",    # optional, defaults to submenu key
                          "actions": [ ... ]           # actions for the submenu (same structure)
                      }
                  ]
              },
              ...
          }
        """
        # Clear the existing menu bar to avoid duplication
        self.menuBar().clear()

        # Dictionaries to optionally store menus and actions for later reference
        self.menus = {}
        self.actions = {}

        for menu_key, menu_data in menu_config.items():
            menu_title = menu_data.get("title", menu_key)
            menu = QMenu(menu_title, self)

            for item in menu_data.get("actions", []):
                # Add a separator if specified
                if item.get("separator"):
                    menu.addSeparator()
                # If item specifies a submenu, create it recursively
                elif "submenu" in item:
                    sub_title = item.get("title", item["submenu"])
                    submenu = QMenu(sub_title, self)
                    for subitem in item.get("actions", []):
                        if subitem.get("separator"):
                            submenu.addSeparator()
                        else:
                            action = QAction(self)
                            action.setText(subitem.get("text", ""))
                            if "trigger" in subitem and callable(subitem["trigger"]):
                                action.triggered.connect(subitem["trigger"])
                            submenu.addAction(action)
                            # Save the action reference if a name is provided
                            if "name" in subitem:
                                self.actions[subitem["name"]] = action
                    menu.addMenu(submenu)
                    # Optionally store the submenu reference
                    self.menus[item["submenu"]] = submenu
                # Otherwise, create a normal action
                else:
                    action = QAction(self)
                    action.setText(item.get("text", ""))
                    if "trigger" in item and callable(item["trigger"]):
                        action.triggered.connect(item["trigger"])
                    menu.addAction(action)
                    if "name" in item:
                        self.actions[item["name"]] = action

            self.menuBar().addMenu(menu)
            self.menus[menu_key] = menu

    def create_dynamic_toolbar(self, toolbar_config):
        """
        Dynamically creates a toolbar from a configuration dict.

        toolbar_config: dict in the following format:
          {
              "Toolbar Title": {
                  "objectName": "main_toolbar",  # optional object name for the toolbar
                  "actions": [
                      {
                          "name": "addShotBtn",       # unique key to reference the action
                          "text": "Add Shot",
                          "trigger": self.addShot      # function to call on trigger
                      },
                      {
                          "name": "renderSelectedBtn",
                          "text": "Render Selected",
                          "trigger": self.onRenderSelected
                      },
                      {
                          "name": "renderAllBtn",
                          "text": "Render All",
                          "trigger": self.onRenderAll
                      },
                      {
                          "name": "stopRenderingBtn",
                          "text": "Stop Rendering",
                          "trigger": self.stopRendering
                      },
                      {
                          "name": "startComfyBtn",
                          "text": "Start Comfy",
                          "trigger": self.startComfy
                      },
                      {
                          "name": "stopComfyBtn",
                          "text": "Stop Comfy",
                          "trigger": self.stopComfy
                      }
                  ]
              }
          }
        """
        # Get the toolbar title and config; assume only one toolbar is configured
        toolbar_title, config = list(toolbar_config.items())[0]

        # Create and configure the toolbar
        translated_title = self.localization.translate("toolbar_label", default=toolbar_title)
        self.toolbar = self.addToolBar(translated_title)
        self.toolbar.setObjectName(config.get("objectName", "toolbar"))

        # Optionally, store the actions in a dictionary for later reference.
        if not hasattr(self, "toolbar_actions"):
            self.toolbar_actions = {}

        # Add actions from configuration
        for action_conf in config.get("actions", []):
            action = QAction(self)
            action.setText(action_conf.get("text", ""))
            if "trigger" in action_conf and callable(action_conf["trigger"]):
                action.triggered.connect(action_conf["trigger"])
            self.toolbar.addAction(action)
            if "name" in action_conf:
                self.toolbar_actions[action_conf["name"]] = action

    def create_dynamic_status_bar(self, status_config):
        """
        Dynamically creates the status bar (including permanent widgets and dock widgets)
        from a configuration dict.

        The configuration dictionary format is as follows:

        {
            "widgets": [
                {
                    "type": "label" | "button",
                    "name": "widgetKey",          # key to reference the widget later
                    "text": "Display Text",         # initial text
                    "stretch": int,                 # optional stretch factor for addPermanentWidget
                    "trigger": callable             # for buttons only: function to call when clicked
                },
                ...
            ],
            "dockWidgets": [
                {
                    "name": "dockKey",            # key to reference the dock later
                    "objectName": "dock_object",    # optional object name
                    "title": "Dock Title",          # title for the dock window
                    "allowedAreas": Qt.DockWidgetArea.AllDockWidgetAreas,  # allowed docking areas
                    "defaultArea": Qt.DockWidgetArea.BottomDockWidgetArea,   # default docking area
                    "hidden": bool,                 # if True, the dock is hidden initially
                    "widget": {
                        "type": "textEdit",         # type of widget inside the dock
                        "name": "innerWidgetKey",   # key for reference (if needed)
                        "readOnly": bool            # True if the text edit should be read-only
                    }
                },
                ...
            ]
        }
        """
        # Get the status bar and clear any message.
        self.status = self.statusBar()
        self.status.clearMessage()

        # Optionally, store references to created widgets and docks
        self.status_widgets = {}
        self.status_docks = {}

        # Process permanent widgets for the status bar.
        for widget_conf in status_config.get("widgets", []):
            widget_type = widget_conf.get("type")
            widget_name = widget_conf.get("name")
            widget_text = widget_conf.get("text", "")
            widget = None

            if widget_type == "label":
                widget = QLabel(self)
                widget.setText(widget_text)
            elif widget_type == "button":
                widget = QPushButton(self)
                widget.setText(widget_text)
                if "trigger" in widget_conf and callable(widget_conf["trigger"]):
                    widget.clicked.connect(widget_conf["trigger"])
            else:
                continue  # Unsupported widget type; skip it

            # Save the widget reference for later use.
            if widget_name:
                self.status_widgets[widget_name] = widget

            # Add the widget to the status bar. Use stretch if specified.
            stretch = widget_conf.get("stretch")
            if stretch is not None:
                self.status.addPermanentWidget(widget, stretch)
            else:
                self.status.addPermanentWidget(widget)

        # Process dock widgets (such as the terminal dock).
        for dock_conf in status_config.get("dockWidgets", []):
            dock = QDockWidget(self)
            dock_object_name = dock_conf.get("objectName", "")
            if dock_object_name:
                dock.setObjectName(dock_object_name)
            dock_title = dock_conf.get("title", "")
            dock.setWindowTitle(dock_title)

            # Set allowed docking areas if provided.
            if "allowedAreas" in dock_conf:
                dock.setAllowedAreas(dock_conf["allowedAreas"])

            # Create the inner widget for the dock.
            inner_conf = dock_conf.get("widget", {})
            inner_widget = None
            if inner_conf.get("type") == "textEdit":
                inner_widget = QTextEdit(self)
                if inner_conf.get("readOnly", False):
                    inner_widget.setReadOnly(True)
            # (Add support for additional inner widget types as needed.)

            if inner_widget:
                dock.setWidget(inner_widget)
                # Optionally, store the inner widget reference.
                inner_name = inner_conf.get("name")
                if inner_name:
                    self.status_widgets[inner_name] = inner_widget

            # Add the dock widget to the main window.
            default_area = dock_conf.get("defaultArea", Qt.DockWidgetArea.BottomDockWidgetArea)
            self.addDockWidget(default_area, dock)
            if dock_conf.get("hidden", False):
                dock.hide()

            # Save the dock reference using the provided key.
            dock_key = dock_conf.get("name", dock_object_name)
            if dock_key:
                self.status_docks[dock_key] = dock

    def appendLog(self, text):
        self.status_widgets["terminalTextEdit"].append(text)
        self.status_widgets["logLabel"].setText(text)
        # self.terminalTextEdit.append(text)
        # self.logLabel.setText(text)

    def initWorkflowsTab(self):
        layout = self.workflowsLayout

        self.workflowGroupBox = QGroupBox(
            self.localization.translate("workflow_selection", default="Workflow Selection")
        )
        self.workflowGroupBox.setCheckable(True)
        self.workflowGroupBox.setChecked(True)
        groupLayout = QVBoxLayout(self.workflowGroupBox)
        self.workflowGroupBox.setLayout(groupLayout)

        def onWorkflowsToggled(checked):
            for w in self.workflowGroupBox.children():
                if w is not groupLayout:
                    if hasattr(w, "setVisible"):
                        w.setVisible(not w.isVisible())

        self.workflowGroupBox.toggled.connect(onWorkflowsToggled)

        comboLayout_1 = QHBoxLayout()
        comboLayout_2 = QHBoxLayout()

        self.imageWorkflowLabel = QLabel(
            self.localization.translate("label_image_workflow", default="Image Workflow:")
        )
        self.imageWorkflowCombo = QComboBox()
        self.imageWorkflowCombo.setToolTip(
            self.localization.translate("tooltip_select_image_workflow", default="Select an Image Workflow to add")
        )
        self.addImageWorkflowBtn = QPushButton(
            self.localization.translate("button_add_image_workflow", default="Add")
        )
        self.addImageWorkflowBtn.setToolTip(
            self.localization.translate("tooltip_add_image_workflow",
                                        default="Add the selected Image Workflow to the shot")
        )
        self.addImageWorkflowBtn.clicked.connect(self.addImageWorkflow)
        comboLayout_1.addWidget(self.imageWorkflowLabel)
        comboLayout_1.addWidget(self.imageWorkflowCombo)
        comboLayout_1.addWidget(self.addImageWorkflowBtn)
        # comboLayout.addSpacing(20)
        self.videoWorkflowLabel = QLabel(
            self.localization.translate("label_video_workflow", default="Video:")
        )
        self.videoWorkflowCombo = QComboBox()
        self.videoWorkflowCombo.setToolTip(
            self.localization.translate("tooltip_select_video_workflow", default="Select a Video Workflow to add")
        )
        self.addVideoWorkflowBtn = QPushButton(
            self.localization.translate("button_add_video_workflow", default="Add")
        )
        self.addVideoWorkflowBtn.setToolTip(
            self.localization.translate("tooltip_add_video_workflow",
                                        default="Add the selected Video Workflow to the shot")
        )
        self.addVideoWorkflowBtn.clicked.connect(self.addVideoWorkflow)
        comboLayout_2.addWidget(self.videoWorkflowLabel)
        comboLayout_2.addWidget(self.videoWorkflowCombo)
        comboLayout_2.addWidget(self.addVideoWorkflowBtn)
        groupLayout.addLayout(comboLayout_1)
        groupLayout.addLayout(comboLayout_2)

        self.workflowListLabel = QLabel(
            self.localization.translate("label_workflow_list", default="Assigned Workflows:")
        )
        groupLayout.addWidget(self.workflowListLabel)
        self.workflowListWidget = QListWidget()
        self.workflowListWidget.setSelectionMode(QAbstractItemView.SelectionMode.SingleSelection)
        self.workflowListWidget.itemClicked.connect(self.onWorkflowItemClicked)
        self.workflowListWidget.setContextMenuPolicy(Qt.ContextMenuPolicy.CustomContextMenu)
        self.workflowListWidget.customContextMenuRequested.connect(self.onWorkflowListContextMenu)
        groupLayout.addWidget(self.workflowListWidget)

        buttonsLayout = QHBoxLayout()
        self.removeWorkflowBtn = QPushButton(
            self.localization.translate("button_remove_workflow", default="Remove Workflow")
        )
        self.removeWorkflowBtn.setToolTip(
            self.localization.translate("tooltip_remove_workflow",
                                        default="Remove the selected Workflow from the shot")
        )
        self.removeWorkflowBtn.clicked.connect(self.removeWorkflowFromShot)
        buttonsLayout.addWidget(self.removeWorkflowBtn)
        groupLayout.addLayout(buttonsLayout)

        self.toggleHiddenParamsBtn = QPushButton(
            self.localization.translate("button_toggle_hidden_params", default="Show/Hide All Params")
        )
        self.toggleHiddenParamsBtn.setToolTip(
            self.localization.translate("tooltip_toggle_hidden_params",
                                        default="Toggle the visibility of hidden parameters")
        )
        self.toggleHiddenParamsBtn.clicked.connect(self.toggleHiddenParams)
        groupLayout.addWidget(self.toggleHiddenParamsBtn)

        self.workflowParamsGroup = QGroupBox(
            self.localization.translate("group_workflow_parameters", default="Workflow Parameters")
        )
        self.workflowParamsLayout = QFormLayout(self.workflowParamsGroup)
        self.workflowParamsGroup.setLayout(self.workflowParamsLayout)
        self.workflowParamsGroup.setEnabled(False)
        self.workflowParamsScroll = QScrollArea()
        self.workflowParamsScroll.setWidgetResizable(True)
        self.workflowParamsScroll.setWidget(self.workflowParamsGroup)

        # Add "Current Frame" spin box at the top.
        self.currentFrameSpin = QSpinBox()
        self.currentFrameSpin.setMinimum(0)
        self.currentFrameSpin.setValue(0)
        self.currentFrameSpin.setToolTip("Select the current frame to view/edit its parameters")
        self.currentFrameSpin.valueChanged.connect(self.onCurrentFrameChanged)
        self.workflowParamsLayout.addRow("Current Frame:", self.currentFrameSpin)

        # Add "Run Count" spin box
        self.runCountSpin = QSpinBox()
        self.runCountSpin.setMinimum(1)
        self.runCountSpin.setValue(1)
        self.runCountSpin.setToolTip("Set the number of runs (frames) for this workflow")
        self.runCountSpin.valueChanged.connect(self.onRunCountChanged)
        self.workflowParamsLayout.addRow("Run Count:", self.runCountSpin)

        splitter = QSplitter(Qt.Orientation.Horizontal)
        splitter.setHandleWidth(20)
        splitter.addWidget(self.workflowGroupBox)
        splitter.addWidget(self.workflowParamsScroll)

        # Set minimum widths to prevent widgets from being hidden
        self.workflowGroupBox.setMinimumWidth(200)  # Adjust this value as needed
        self.workflowParamsScroll.setMinimumWidth(300)  # Adjust this value as needed

        # Optionally, set initial sizes to distribute space appropriately
        splitter.setSizes([200, 800])  # Adjust initial sizes based on your preference

        splitter.setStretchFactor(0, 1)
        splitter.setStretchFactor(1, 4)
        layout.addWidget(splitter)

    def onCurrentFrameChanged(self, frame_index):
        """
        When the user changes the current frame using the spin box,
        load the parameters for that frame (if available) into the parameters dock.
        """
        current_item = self.workflowListWidget.currentItem()
        if not current_item:
            return
        workflow = current_item.data(Qt.ItemDataRole.UserRole)
        if hasattr(workflow, "frame_params") and frame_index in workflow.frame_params:
            frame_params = workflow.frame_params[frame_index]
            self.refreshWorkflowParamsForFrame(workflow, frame_params)
        else:
            # Optionally clear or leave parameters unchanged.
            pass

    def refreshWorkflowParamsForFrame(self, workflow, frame_params):
        """
        Re-populate the workflow parameters dock widget with the parameters for the given frame.
        This function clears all parameter rows (except the fixed "Current Frame" and "Run Count" controls)
        and then re-adds rows for each parameter defined in frame_params["params"].

        Args:
            workflow: The WorkflowAssignment object.
            frame_params: A dictionary containing the parameter snapshot for the current frame,
                          expected to have a key "params" with a list of parameter dicts.
        """
        # Preserve the fixed controls at the top (assumed to be present)
        fixed_widgets = []
        # Assuming the first two rows are "Current Frame" and "Run Count"
        row_count = self.workflowParamsLayout.rowCount()
        # Save the first two rows so we can re-add them after clearing.
        if row_count >= 2:
            # Retrieve the labels and widgets from the first two rows
            fixed_widgets.append(self.workflowParamsLayout.itemAt(0, self.workflowParamsLayout.LabelRole).widget())
            fixed_widgets.append(self.workflowParamsLayout.itemAt(0, self.workflowParamsLayout.FieldRole).widget())
            fixed_widgets.append(self.workflowParamsLayout.itemAt(1, self.workflowParamsLayout.LabelRole).widget())
            fixed_widgets.append(self.workflowParamsLayout.itemAt(1, self.workflowParamsLayout.FieldRole).widget())

        # Clear the layout entirely.
        while self.workflowParamsLayout.rowCount() > 0:
            self.workflowParamsLayout.removeRow(0)

        # Re-add the fixed controls.
        if fixed_widgets:
            self.workflowParamsLayout.addRow("Current Frame:", fixed_widgets[1])
            self.workflowParamsLayout.addRow("Run Count:", fixed_widgets[3])

        # Now add each parameter for the current frame.
        params_list = frame_params.get("params", [])
        for param in params_list:
            display_name = param.get("displayName", param.get("name", ""))
            # createBasicParamWidget is assumed to be a helper that returns a QWidget for the parameter.
            param_widget = self.createBasicParamWidget(param)
            self.workflowParamsLayout.addRow(display_name, param_widget)
    def onRunCountChanged(self, value):
        """
        Update the workflow's 'run_count' parameter when the user changes the run count.
        """
        current_item = self.workflowListWidget.currentItem()
        if not current_item:
            return
        workflow = current_item.data(Qt.ItemDataRole.UserRole)
        workflow.parameters["run_count"] = value
    def initParamsTab(self):
        self.paramsScroll = QScrollArea()
        self.paramsScroll.setWidgetResizable(True)

        self.paramsContainer = QWidget()
        self.paramsContainerLayout = QFormLayout(self.paramsContainer)
        self.paramsScroll.setWidget(self.paramsContainer)

        self.paramsListWidget = QListWidget()
        self.paramsListWidget.setSelectionMode(QAbstractItemView.SelectionMode.SingleSelection)
        self.paramsListWidget.setContextMenuPolicy(Qt.ContextMenuPolicy.CustomContextMenu)



        self.paramsContainerLayout.addRow("Parameters:", self.paramsListWidget)

        paramsButtonsLayout = QHBoxLayout()
        self.addParamBtn = QPushButton("Add Param")
        self.removeParamBtn = QPushButton("Remove Param")
        paramsButtonsLayout.addWidget(self.addParamBtn)
        paramsButtonsLayout.addWidget(self.removeParamBtn)
        self.paramsContainerLayout.addRow(paramsButtonsLayout)
        self.paramsLayout.addWidget(self.paramsScroll)

    def retranslateUi(self):
        """
        Update all UI elements with the new language.
        Call this method after changing the language.
        """
        # Update Menu Bar
        self.updateMenuBarTexts()

        self.updateWindowsMenuTexts()
        # Update Tool Bar
        self.updateToolBarTexts()

        # Update Status Bar
        self.updateStatusBarTexts()

        # Update Workflow Tabs
        self.updateWorkflowsTabTexts()

        self.listWidgetBase.updateTexts()

        # Update Other UI Components
        self.updateList()
        self.refreshWorkflowsList(self.shots[self.currentShotIndex] if self.currentShotIndex != -1 else None)
        self.refreshParamsList(self.shots[self.currentShotIndex] if self.currentShotIndex != -1 else None)

        # Update Dock Titles if needed
        self.dock.setWindowTitle(self.localization.translate("shot_details", default="Shot Details"))
        self.dockTabWidget.setTabText(0, self.localization.translate("workflows", default="Workflows"))
        self.dockTabWidget.setTabText(1, self.localization.translate("params", default="Parameters"))

        # Update any dynamically created widgets or labels within dialogs
        # For example, if you have any currently open dialogs, you may need to update their texts as well
        # Update Terminal Dock
        self.status_docks["terminalDock"].setWindowTitle(self.localization.translate("terminal_output", default="Terminal Output"))

        rtl_languages = ['he', 'ar', 'fa', 'ur']  # Add other RTL language codes as needed
        current_language = self.localization.get_language()
        is_rtl = current_language in rtl_languages
        if is_rtl:
            QApplication.instance().setLayoutDirection(Qt.RightToLeft)
        else:
            QApplication.instance().setLayoutDirection(Qt.LeftToRight)
    def updateMenuBarTexts(self):

        # Update File Menu Title
        self.fileMenu.setTitle(self.localization.translate("menu_file", default="File"))

        # Update Settings Menu Title
        self.settingsMenu.setTitle(self.localization.translate("menu_settings", default="Settings"))
        self.helpMenu.setTitle(self.localization.translate("menu_help", default="Help"))

        # Update Actions Texts
        self.newAct.setText(self.localization.translate("menu_new_project", default="New Project"))
        self.openAct.setText(self.localization.translate("menu_open", default="Open"))
        self.saveAct.setText(self.localization.translate("menu_save", default="Save"))
        self.saveAsAct.setText(self.localization.translate("menu_save_as", default="Save As"))
        self.importAction.setText(self.localization.translate("menu_import_shots", default="Import Shots from TXT"))
        self.renderSelectedAct.setText(self.localization.translate("menu_render_selected", default="Render Selected"))
        self.renderAllAct.setText(self.localization.translate("menu_render_all", default="Render All"))
        self.saveDefaultsAct.setText(
            self.localization.translate("menu_save_defaults", default="Save Workflow Defaults"))
        self.openSettingsAct.setText(self.localization.translate("menu_open_settings", default="Open Settings"))
        self.openModelManagerAct.setText(self.localization.translate("menu_open_model_manager", default="Open Model Manager"))
        self.setupComfyAct.setText(self.localization.translate("menu_setup_comfy_base", default="Install/Update ComfyUI"))
        self.setupComfyNodesAct.setText(self.localization.translate("menu_setup_comfy", default="Install/Update Custom Nodes"))
        # Update Help Menu Actions Texts
        self.userGuideAct.setText(self.localization.translate("menu_user_guide", default="User Guide"))
        self.aboutAct.setText(self.localization.translate("menu_about", default="About"))

    def updateWindowsMenuTexts(self):
        """
        Updates the texts of the 'Windows' menu and its actions based on the current localization.
        This should be called within the retranslateUi method to refresh UI elements when the language changes.
        """
        # Update Windows menu title
        self.windowsMenu.setTitle(self.localization.translate("menu_windows", default="Windows"))

        # Update actions' texts and tooltips
        self.toggleShotDetailsAct.setText(
            self.localization.translate("menu_toggle_shot_details", default="Toggle Shot Details")
        )
        self.toggleShotDetailsAct.setToolTip(
            self.localization.translate("tooltip_toggle_shot_details", default="Show or hide the Shot Details dock")
        )

        self.toggleTerminalAct.setText(
            self.localization.translate("menu_toggle_terminal", default="Toggle Terminal Output")
        )
        self.toggleTerminalAct.setToolTip(
            self.localization.translate("tooltip_toggle_terminal", default="Show or hide the Terminal Output dock")
        )

        self.togglePreviewDockAct.setText(
            self.localization.translate("menu_toggle_preview_dock", default="Toggle Preview Dock")
        )
        self.togglePreviewDockAct.setToolTip(
            self.localization.translate("tooltip_toggle_preview_dock", default="Show or hide the Preview Dock")
        )

        self.toggleWebBrowserAct.setText(
            self.localization.translate("menu_toggle_webbrowser", default="Toggle Web Browser")
        )
        self.toggleWebBrowserAct.setToolTip(
            self.localization.translate("tooltip_toggle_webbrowser", default="Show or hide the Web Browser dock")
        )

        # Update WebBrowser dock title
        self.webBrowserDock.setWindowTitle(
            self.localization.translate("dock_web_browser", default="Web Browser")
        )

    def openProjectFromPath(self, filePath):
        if os.path.exists(filePath):
            try:
                with open(filePath, "r") as f:
                    project_data = json.load(f)
                shots_data = project_data.get("shots", [])
                self.shots = [Shot.from_dict(shot_dict) for shot_dict in shots_data]
                self.updateList()
                self.currentFilePath = filePath
                self.status_widgets["statusMessage"].setText(
                    f"{self.localization.translate('status_loaded_from', default='Project loaded from')} {filePath}")
                self.fillDock()
                self.addToRecents(filePath)
                self.setProjectModified(False)
            except Exception as e:
                QMessageBox.warning(self, self.localization.translate("dialog_error_title", default="Error"),
                                    self.localization.translate("error_failed_to_load_project",
                                                                default=f"Failed to load project: {e}"))
        else:
            QMessageBox.warning(self, self.localization.translate("dialog_error_title", default="Error"),
                                self.localization.translate("error_project_not_found",
                                                            default=f"Project file not found: {filePath}"))
            self.clearRecents()
    def fillDock(self):
        print("fillDock was called")
        # if self.currentShotIndex is None or self.currentShotIndex >= len(self.shots):
        #     self.clearDock()
        #     return


        shot = self.shots[self.currentShotIndex]
        self.refreshWorkflowsList(shot)
        self.refreshParamsList(shot)

    def clearDock(self):
        print("clearDock was called")

        self.workflowListWidget.clear()
        while self.workflowParamsLayout.rowCount() > 0:
            self.workflowParamsLayout.removeRow(0)
        self.workflowParamsGroup.setEnabled(False)
        self.paramsListWidget.clear()

    def createWorkflowVersionDropdown(self, workflow):
        combo = QComboBox()
        combo.addItem("Select version")  # Placeholder item
        # Populate with versions if any exist.
        for idx, version in enumerate(workflow.get("versions", [])):
            label = f"Version {idx + 1}"
            combo.addItem(label, version)
        # If the workflow has a stored selection, restore it.
        if hasattr(workflow, "selected_version_index"):
            combo.setCurrentIndex(workflow.selected_version_index)
        else:
            combo.setCurrentIndex(0)
        combo.currentIndexChanged.connect(
            lambda idx, wf=workflow, cb=combo: self.onWorkflowVersionChanged(wf, cb)
        )
        return combo

    # def onWorkflowVersionChanged(self, workflow, combo):
    #     idx = combo.currentIndex()
    #     if idx <= 0:
    #         # First item is a placeholder.
    #         return
    #
    #     # Retrieve the selected version snapshot (stored in userData)
    #     version = combo.itemData(idx)
    #     if not version:
    #         return
    #
    #     # Update workflow parameters from the version snapshot.
    #     workflow.parameters = copy.deepcopy(version["params"])
    #
    #     # Also update the shot’s output (e.g., stillPath or videoPath) based on the version.
    #     shot = self.getShotForWorkflow(workflow)  # implement this helper to return the shot containing 'workflow'
    #     if shot:
    #         if version.get("is_video"):
    #             shot.videoPath = version["output"]
    #         else:
    #             shot.stillPath = version["output"]
    #
    #         # Optionally refresh other parts of your UI (parameters, etc.)
    #         self.refreshWorkflowsList(shot)
    #         self.refreshParamsList(shot)
    #
    #         # Now determine the workflow’s index and refresh the preview.
    #         try:
    #             wf_index = shot.workflows.index(workflow)
    #         except ValueError:
    #             wf_index = 0  # Fallback if not found
    #
    #         # Call the preview dock refresh function to display the new version.
    #         self.fillDock()
    #         self.previewDock.showMediaForShotWorkflow(shot, wf_index)
    def onWorkflowVersionChanged(self, workflow, combo):
        idx = combo.currentIndex()
        # Store the current selection
        workflow.selected_version_index = idx
        if idx <= 0:
            return

        version = combo.itemData(idx)
        if not version:
            return

<<<<<<< HEAD
        workflow.parameters = version.get("params", {})
=======
        workflow.parameters = copy.deepcopy(ensure_parameters_dict(version.get("params", {})))
>>>>>>> c1690824

        shot = self.getShotForWorkflow(workflow)
        if shot:
            if version.get("is_video"):
                shot.videoPath = version.get("output", "")
            else:
                shot.stillPath = version.get("output", "")
            self.refreshWorkflowsList(shot)
            self.refreshParamsList(shot)
            try:
                wf_index = shot.workflows.index(workflow)
            except ValueError:
                wf_index = 0
            self.fillDock()
            self.previewDock.showMediaForShotWorkflow(shot, wf_index)

        # Schedule asynchronous update of the UI without rebuilding the dropdown unnecessarily.
        current_item = self.workflowListWidget.currentItem()
        if current_item:
            QTimer.singleShot(0, lambda: self.onWorkflowItemClicked(current_item))

        workflow.version_dropdown = combo
<<<<<<< HEAD
=======

    # def onWorkflowVersionChanged(self, workflow, combo):
    #     idx = combo.currentIndex()
    #     if idx <= 0:
    #         # First item is a placeholder.
    #         return
    #
    #     # Retrieve the selected version snapshot (stored in userData)
    #     version = combo.itemData(idx)
    #     if not version:
    #         return
    #
    #     # Update workflow parameters from the version snapshot.
    #     workflow.parameters = copy.deepcopy(version["params"])
    #
    #     # Also update the shot’s output (e.g., stillPath or videoPath) based on the version.
    #     shot = self.getShotForWorkflow(workflow)  # implement this helper to return the shot containing 'workflow'
    #     if shot:
    #         if version.get("is_video"):
    #             shot.videoPath = version["output"]
    #         else:
    #             shot.stillPath = version["output"]
    #
    #         # Optionally refresh other parts of your UI (parameters, etc.)
    #         self.refreshWorkflowsList(shot)
    #         self.refreshParamsList(shot)
    #
    #         # Now determine the workflow’s index and refresh the preview.
    #         try:
    #             wf_index = shot.workflows.index(workflow)
    #         except ValueError:
    #             wf_index = 0  # Fallback if not found
    #
    #         # Call the preview dock refresh function to display the new version.
    #         self.fillDock()
    #         self.previewDock.showMediaForShotWorkflow(shot, wf_index)

>>>>>>> c1690824
    def getShotForWorkflow(self, workflow: WorkflowAssignment):
        for shot in self.shots:
            if workflow in shot.workflows:
                return shot
        return None

    def refreshParamsList(self, shot: Shot):
        self.paramsListWidget.clear()
        if shot:
            for param in shot.params:
                item = QListWidgetItem(f"{param['name']} ({param['type']}) : {param['value']}")
                item.setData(Qt.ItemDataRole.UserRole, ("shot", param))
                self.paramsListWidget.addItem(item)
            for wf in shot.workflows:
                if "params" in wf.parameters:
                    for param in wf.parameters["params"]:
                        node_ids = param.get("nodeIDs", [])
                        for node_id in node_ids:
                            if param.get("visible", True):
                                label = f"[{os.path.basename(wf.path)}] [{node_id}] {param['name']} ({param['type']}) : {param['value']}"
                                item = QListWidgetItem(label)
                                item.setData(Qt.ItemDataRole.UserRole, ("workflow", wf, node_id, param))
                                self.paramsListWidget.addItem(item)

    def refreshWorkflowsList(self, shot):
        current_wf_selection = self.workflowListWidget.currentRow()
        self.workflowListWidget.clear()
        if shot:
            for workflow in shot.workflows:
                rowWidget = QWidget()
                rowLayout = QHBoxLayout(rowWidget)
                rowLayout.setContentsMargins(0, 0, 0, 0)

                # 1. Enabled checkbox
                enableCheck = QCheckBox("Enabled")
                enableCheck.setChecked(workflow.enabled)
                enableCheck.setProperty("workflow", workflow)
                enableCheck.stateChanged.connect(self.onWorkflowEnabledChanged)
                rowLayout.addWidget(enableCheck)

                # 2. Workflow label (basename of the workflow file)
                label = QLabel(os.path.basename(workflow.path))
                rowLayout.addWidget(label)

                # 3. Run Count spin box
                runCountSpin = QSpinBox()
                runCountSpin.setMinimum(1)
                # Use the existing run count if present; default to 1 otherwise.
                run_count = int(workflow.parameters.get("run_count", 1))
                runCountSpin.setValue(run_count)
                runCountSpin.setToolTip("Set the number of runs (frames) for this workflow")
                # Update the workflow's parameters when changed.
                runCountSpin.valueChanged.connect(
                    lambda value, wf=workflow: wf.parameters.__setitem__("run_count", value)
                )
                rowLayout.addWidget(QLabel("Runs:"))
                rowLayout.addWidget(runCountSpin)

                # 4. Current Frame spin box
                currentFrameSpin = QSpinBox()
                currentFrameSpin.setMinimum(0)
                # Use an attribute 'current_frame' if available; default to 0.
                current_frame = getattr(workflow, "current_frame", 0)
                currentFrameSpin.setValue(current_frame)
                currentFrameSpin.setToolTip("Select the current frame for this workflow")
                currentFrameSpin.valueChanged.connect(
                    lambda value, wf=workflow: setattr(wf, "current_frame", value)
                )
                rowLayout.addWidget(QLabel("Frame:"))
                rowLayout.addWidget(currentFrameSpin)

                # 5. Visualize button
                visualizeBtn = QPushButton("Visualize")
                visualizeBtn.setProperty("workflow", workflow)
                visualizeBtn.clicked.connect(self.onVisualizeWorkflow)
                rowLayout.addWidget(visualizeBtn)

                # Create a list widget item and attach the row widget
                item = QListWidgetItem()
                item.setData(Qt.ItemDataRole.UserRole, workflow)
                item.setSizeHint(rowWidget.sizeHint())
                self.workflowListWidget.addItem(item)
                self.workflowListWidget.setItemWidget(item, rowWidget)
            if current_wf_selection is not None and 0 <= current_wf_selection < self.workflowListWidget.count():
                self.workflowListWidget.setCurrentRow(current_wf_selection)
    @Slot(int)
    def onWorkflowEnabledChanged(self, state):
        checkbox = self.sender()
        if isinstance(checkbox, QCheckBox):
            workflow = checkbox.property("workflow")
            if isinstance(workflow, WorkflowAssignment):
                workflow.enabled = checkbox.isChecked()
                logging.debug(f"Workflow '{workflow.path}' enabled set to {workflow.enabled}")

    @Slot()
    def onVisualizeWorkflow(self):
        button = self.sender()
        if isinstance(button, QPushButton):
            workflow = button.property("workflow")
            if isinstance(workflow, WorkflowAssignment):
                self.showWorkflowVisualizer(workflow)
    def showWorkflowVisualizer(self, workflow):
        try:
            with open(workflow.path, "r") as f:
                wf_json = json.load(f)
            dlg = WorkflowVisualizer(wf_json, self)
            dlg.exec()
        except:
            pass
    def loadWorkflows(self):
        base_dir = os.path.join(os.path.dirname(__file__), "workflows")
        image_dir = self.settingsManager.get("comfy_image_workflows", os.path.join(base_dir, "image"))
        video_dir = self.settingsManager.get("comfy_video_workflows", os.path.join(base_dir, "video"))
        self.image_workflows = []
        self.video_workflows = []
        if os.path.isdir(image_dir):
            for fname in os.listdir(image_dir):
                if fname.lower().endswith(".json"):
                    self.image_workflows.append(os.path.join(image_dir, fname))
        if os.path.isdir(video_dir):
            for fname in os.listdir(video_dir):
                if fname.lower().endswith(".json"):
                    self.video_workflows.append(os.path.join(video_dir, fname))

        # Fill combos
        self.imageWorkflowCombo.clear()
        for wf in self.image_workflows:
            base = os.path.basename(wf)
            idx = self.imageWorkflowCombo.count()
            self.imageWorkflowCombo.addItem(base, userData=wf)
            self.imageWorkflowCombo.setCurrentIndex(idx)

        self.videoWorkflowCombo.clear()
        for wf in self.video_workflows:
            base = os.path.basename(wf)
            idx = self.videoWorkflowCombo.count()
            self.videoWorkflowCombo.addItem(base, userData=wf)
            self.videoWorkflowCombo.setCurrentIndex(idx)

    def loadPlugins(self):
        plugins_dir = os.path.join(os.path.dirname(os.path.dirname(os.path.dirname(__file__))), "plugins")
        if not os.path.isdir(plugins_dir):
            return
        sys.path.insert(0, plugins_dir)
        for filename in os.listdir(plugins_dir):
            if filename.endswith(".py") and not filename.startswith("__"):
                modulename = filename[:-3]
                try:
                    module = __import__(modulename)
                    if hasattr(module, "register"):
                        module.register(self)
                        print("Registered plugin: ", modulename)
                except Exception as e:
                    print(f"Error loading plugin {modulename}: {e}")
        sys.path.pop(0)

    def updateList(self):

        previous_selection = self.listWidget.currentRow()

        self.listWidget.clear()

        for i, shot in enumerate(self.shots):
            icon = self.getShotIcon(shot)
            label_text = f"{shot.name}"
            item = QListWidgetItem(icon, label_text)
            item.setData(Qt.ItemDataRole.UserRole, i)
            item.setFlags(item.flags() | Qt.ItemFlag.ItemIsSelectable | Qt.ItemFlag.ItemIsEnabled)
            self.listWidget.addItem(item)

        if previous_selection is not None:
            self.listWidget.setCurrentRow(previous_selection)

    def updateRecentsMenu(self):
        recentsMenu = self.menus['Recents']
        recentsMenu.clear()
        recents = self.settingsManager.get("recent_files", [])
        if not recents:
            emptyItem = QAction(self.localization.translate("menu_recents_empty", default="No recent projects"), self)
            emptyItem.setEnabled(False)
            recentsMenu.addAction(emptyItem)
        else:
            for filePath in recents:
                action = QAction(os.path.basename(filePath), self)
                action.setToolTip(filePath)
                action.triggered.connect(lambda checked, path=filePath: self.openProjectFromPath(path))
                recentsMenu.addAction(action)
            # Add separator and 'Clear Recents' option
            recentsMenu.addSeparator()
            clearAction = QAction(self.localization.translate("menu_recents_clear", default="Clear Recents"), self)
            clearAction.triggered.connect(self.clearRecents)
            recentsMenu.addAction(clearAction)

    def addToRecents(self, filePath):
        recents = self.settingsManager.get("recent_files", [])
        if filePath in recents:
            recents.remove(filePath)
        recents.insert(0, filePath)
        recents = recents[:10]  # Keep only the latest 10
        self.settingsManager.set("recent_files", recents)
        self.settingsManager.save()
        self.updateRecentsMenu()

    def clearRecents(self):
        self.settingsManager.set("recent_files", [])
        self.settingsManager.save()
        self.updateRecentsMenu()

    def getShotIcon(self, shot):
        if shot.get("stillPath") and os.path.exists(shot.get("stillPath")):
            base_pix = QPixmap(shot.get("stillPath"))
            if not base_pix.isNull():
                base_pix = base_pix.scaled(120, 90, Qt.AspectRatioMode.KeepAspectRatio, Qt.TransformationMode.SmoothTransformation)
            else:
                base_pix = self.makeFallbackPixmap()
        else:
            base_pix = self.makeFallbackPixmap()
        final_pix = QPixmap(120, 90)
        final_pix.fill(Qt.GlobalColor.transparent)
        from qtpy.QtGui import QPainter, QBrush, QPen
        painter = QPainter(final_pix)
        painter.drawPixmap(0, 0, base_pix)
        img_status_color = self.getShotImageStatusColor(shot)
        vid_status_color = self.getShotVideoStatusColor(shot)
        circle_radius = 8
        painter.setBrush(QBrush(img_status_color))
        painter.setPen(QPen(Qt.GlobalColor.black, 1))
        painter.drawEllipse(2, 2, circle_radius, circle_radius)
        painter.setBrush(QBrush(vid_status_color))
        painter.setPen(QPen(Qt.GlobalColor.black, 1))
        painter.drawEllipse(final_pix.width() - circle_radius - 2, 2, circle_radius, circle_radius)
        painter.end()
        return QIcon(final_pix)

    def toggleTerminalDock(self):
        if self.status_docks["terminalDock"].isVisible():
            self.status_docks["terminalDock"].hide()
        else:
            self.status_docks["terminalDock"].show()


    def showSettingsDialog(self):
        dialog = SettingsDialog(self.settingsManager, self.localization, self)
        if dialog.exec() == QDialog.DialogCode.Accepted:
            self.loadWorkflows()
            if self.currentShotIndex != -1:
                self.fillDock()
            # selected_language = dialog.get_selected_language()
            self.localization.set_language(self.settingsManager.get("language"))
            # self.retranslateUi()

    def openModelManager(self):
        """
        Opens the Model Manager Window.
        """
        self.model_manager_window = ModelManagerWindow(parent=self, settings_manager=self.settingsManager)
        self.model_manager_window.exec()
    def openUserGuide(self):
        help_window = HelpWindow(self)
        help_window.exec()
    def openAboutDialog(self):
        about_dialog = AboutDialog(self)
        about_dialog.exec()
    def restoreWindowState(self):
        geometry_str = self.settingsManager.get("mainwindow_geometry", "")
        if geometry_str:
            self.restoreGeometry(QtCore.QByteArray.fromBase64(geometry_str.encode("utf-8")))
        state_str = self.settingsManager.get("mainwindow_state", "")
        if state_str:
            self.restoreState(QtCore.QByteArray.fromBase64(state_str.encode("utf-8")))

    def saveWindowState(self):
        geometry_b64 = self.saveGeometry().toBase64().data().decode("utf-8")
        self.settingsManager.set("mainwindow_geometry", geometry_b64)

        state_b64 = self.saveState().toBase64().data().decode("utf-8")
        self.settingsManager.set("mainwindow_state", state_b64)

        self.settingsManager.save()<|MERGE_RESOLUTION|>--- conflicted
+++ resolved
@@ -855,11 +855,7 @@
         if not version:
             return
 
-<<<<<<< HEAD
         workflow.parameters = version.get("params", {})
-=======
-        workflow.parameters = copy.deepcopy(ensure_parameters_dict(version.get("params", {})))
->>>>>>> c1690824
 
         shot = self.getShotForWorkflow(workflow)
         if shot:
@@ -882,46 +878,7 @@
             QTimer.singleShot(0, lambda: self.onWorkflowItemClicked(current_item))
 
         workflow.version_dropdown = combo
-<<<<<<< HEAD
-=======
-
-    # def onWorkflowVersionChanged(self, workflow, combo):
-    #     idx = combo.currentIndex()
-    #     if idx <= 0:
-    #         # First item is a placeholder.
-    #         return
-    #
-    #     # Retrieve the selected version snapshot (stored in userData)
-    #     version = combo.itemData(idx)
-    #     if not version:
-    #         return
-    #
-    #     # Update workflow parameters from the version snapshot.
-    #     workflow.parameters = copy.deepcopy(version["params"])
-    #
-    #     # Also update the shot’s output (e.g., stillPath or videoPath) based on the version.
-    #     shot = self.getShotForWorkflow(workflow)  # implement this helper to return the shot containing 'workflow'
-    #     if shot:
-    #         if version.get("is_video"):
-    #             shot.videoPath = version["output"]
-    #         else:
-    #             shot.stillPath = version["output"]
-    #
-    #         # Optionally refresh other parts of your UI (parameters, etc.)
-    #         self.refreshWorkflowsList(shot)
-    #         self.refreshParamsList(shot)
-    #
-    #         # Now determine the workflow’s index and refresh the preview.
-    #         try:
-    #             wf_index = shot.workflows.index(workflow)
-    #         except ValueError:
-    #             wf_index = 0  # Fallback if not found
-    #
-    #         # Call the preview dock refresh function to display the new version.
-    #         self.fillDock()
-    #         self.previewDock.showMediaForShotWorkflow(shot, wf_index)
-
->>>>>>> c1690824
+
     def getShotForWorkflow(self, workflow: WorkflowAssignment):
         for shot in self.shots:
             if workflow in shot.workflows:
